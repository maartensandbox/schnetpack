--- conflicted
+++ resolved
@@ -121,8 +121,4 @@
 
 # experiments
 runs/
-<<<<<<< HEAD
-tests/data
-=======
-tests/data/tmp
->>>>>>> f486f86d
+tests/data/tmp